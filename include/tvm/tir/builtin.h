--- conflicted
+++ resolved
@@ -566,14 +566,12 @@
  *
  *  void tvm_ldmatrix_x1_sync(Var fragment, Expr index,
  *                            UIntImm mma_m, UIntImm mma_n, UIntImm mma_k,
-<<<<<<< HEAD
- *                            UIntImm trans, Expr buffer_ptr, Expr stride, StringImm layout) {
+ *                            UIntImm trans, Expr buffer_ptr, Expr stride,
+ *                            StringImm layout, UIntImm swizzle) {
  *    // one matrix
  *    // LAYOUT is the layout of input, not the layout of fragment
-=======
- *                            UIntImm trans, Expr buffer_ptr, Expr stride, UIntImm swizzle) {
- *    //matrix_num=1 (no trans)
->>>>>>> cae20aa8
+ *    // if swizzle is enabled, the shared memory pointer will be mapped to
+ *    // a new location to reduce bank conflict.
  *    asm volatile ("
  *    .reg .u32 smem_ptr; .reg .u64 smem_ptr_long;
  *    cvta.to.shared.u64 smem_ptr_long, %0; cvt.u32.u64 smem_ptr, smem_ptr_long;
@@ -581,7 +579,6 @@
  *              : "=r"(buffer_ptr + threadIdx.x % 8 * stride)
  *              : "r"(fragment[index]));
  *  }
- *  if swizzle is enabled, the shared memory pointer will be mapped to a new location to reduce bank conflict.
  */
 TVM_DLL const Op& tvm_ldmatrix_x1_sync();
 
@@ -590,13 +587,12 @@
  *
  *  void tvm_ldmatrix_x2_sync(Var fragment, Expr index,
  *                            UIntImm mma_m, UIntImm mma_n, UIntImm mma_k,
-<<<<<<< HEAD
- *                            UIntImm trans, Expr buffer_ptr, Expr stride, StringImm layout) {
+ *                            UIntImm trans, Expr buffer_ptr, Expr stride,
+ *                            StringImm layout, UintImm swizzle) {
  *    // two matrices
  *    // LAYOUT is the layout of input, not the layout of fragment
-=======
- *                            UIntImm trans, Expr buffer_ptr, Expr stride, UIntImm swizzle) {
->>>>>>> cae20aa8
+ *    // if swizzle is enabled, the shared memory pointer will be mapped to
+ *    // a new location to reduce bank conflict.
  *    asm volatile ("
  *    .reg .u32 smem_ptr; .reg .u64 smem_ptr_long;
  *    cvta.to.shared.u64 smem_ptr_long, %0; cvt.u32.u64 smem_ptr, smem_ptr_long;
@@ -604,7 +600,6 @@
  *              : "=r"(buffer_ptr + threadIdx.x % 16 * stride)
  *              : "r"(fragment[2 * index]), "r"(fragment[2 * index + 1]));
  *  }
- *  if swizzle is enabled, the shared memory pointer will be mapped to a new location to reduce bank conflict.
  */
 TVM_DLL const Op& tvm_ldmatrix_x2_sync();
 
@@ -615,9 +610,10 @@
  *  void tvm_stmatrix_sync(Var fragment, Expr index,
  *                         UIntImm mma_m, UIntImm mma_n, UIntImm mma_k,
  *                         Expr buffer_ptr, Expr stride, UIntImm swizzle) {
+ *    // if swizzle is enabled, the shared memory pointer will be mapped to
+ *    // a new location to reduce bank conflict.
  *    store_fragment(fragment[index],buffer_ptr,stride);
  *  }
- *    if swizzle is enabled, the shared memory pointer will be mapped to a new location to reduce bank conflict.
  */
 TVM_DLL const Op& tvm_stmatrix_sync();
 
