--- conflicted
+++ resolved
@@ -79,18 +79,23 @@
     decl_stream << "#include <mma.h>\n";
   }
   if(need_store_fragment_) {
-<<<<<<< HEAD
     decl_stream << "__device__ inline void store_fragment_float(float fragmentC[4], "
                    "float * buffer, int strides) {\n"
-                   "    buffer = buffer + threadIdx.x / 4 * strides + threadIdx.x % 4 * 2;\n"
-                   "    ((float2 *) buffer)[0] = ((float2 *) fragmentC)[0];\n"
-                   "    ((float2 *) (buffer + 16 / 2 * strides))[0] = ((float2 *) fragmentC)[1];\n"
+                   "  int row_gap = max(1ul, 128 / strides / sizeof(float));\n"
+                   "  int pad_size = 16 / sizeof(float);\n"
+                   "  buffer = buffer + threadIdx.x / 4 * strides + (swizzle ? (threadIdx.x / 4"
+                   " / row_gap * pad_size) : 0) + threadIdx.x % 4 * 2;\n"
+                   "  ((float2 *) buffer)[0] = ((float2 *) fragmentC)[0];\n"
+                   "  ((float2 *) (buffer + 8 * strides + (swizzle ? "
+                   "(8 / row_gap * pad_size) : 0)))[0] = ((float2 *) fragmentC)[1];\n"
                    "}\n\n";
     decl_stream << "__device__ inline void mma_accumulator_init_float(float4 * ptr) {\n"
                    "  *ptr = make_float4(0, 0, 0, 0);\n"
                    "}\n\n";
     decl_stream << "__device__ inline void mma_ldmatrix_x1_float(half * shared_mem_ptr, "
-                   "int strides, int & fragment) {\n"
+                   "int strides, int & fragment, bool swizzle) {\n"
+                   "  int row_gap = max(1ul, 128 / strides / sizeof(half));\n"
+                   "  int pad_size = 16 / sizeof(half);\n"
                    "  asm volatile (\n"
                    "    \"{\\n\"\n"
                    "    \".reg .u32 smem_ptr; .reg .u64 smem_ptr_long;\\n\"\n"
@@ -99,7 +104,8 @@
                    "    \"ldmatrix.sync.aligned.m8n8.x1.shared.b16 {%0}, [smem_ptr];\\n\"\n"
                    "    \"}\\n\"\n"
                    "    : \"=r\"(fragment)\n"
-                   "    : \"l\"(shared_mem_ptr + threadIdx.x % 8 * strides)\n"
+                   "    : \"l\"(shared_mem_ptr + threadIdx.x % 8 * strides + (swizzle ? "
+                   "(threadIdx.x % 8 / row_gap * pad_size) : 0))\n"
                    "  );\n"
                    "}\n\n";
     decl_stream << "__device__ inline void mma_ldmatrix_x1_trans_float(half * shared_mem_ptr, "
@@ -116,7 +122,9 @@
                    "  );\n"
                    "}\n\n";
     decl_stream << "__device__ inline void mma_ldmatrix_x2_float(half * shared_mem_ptr, "
-                   "int strides, int * fragment) {\n"
+                   "int strides, int * fragment, bool swizzle) {\n"
+                   "  int row_gap = max(1ul, 128 / strides / sizeof(half));\n"
+                   "  int pad_size = 16 / sizeof(half);\n"
                    "  asm volatile (\n"
                    "    \"{\\n\"\n"
                    "    \".reg .u32 smem_ptr; .reg .u64 smem_ptr_long;\\n\"\n"
@@ -126,7 +134,8 @@
                    "    \"}\\n\"\n"
                    "    : \"=r\"(fragment[0]), "
                    "\"=r\"(fragment[1])\n"
-                   "    : \"l\"(shared_mem_ptr + threadIdx.x % 16 * strides)\n"
+                   "    : \"l\"(shared_mem_ptr + threadIdx.x % 16 * strides + (swizzle ? "
+                   "(threadIdx.x % 16 / row_gap * pad_size) : 0))\n"
                    "  );\n"
                    "}\n\n";
     decl_stream << "__device__ inline void mma_ldmatrix_x2_trans_float(half * shared_mem_ptr, "
@@ -154,65 +163,6 @@
                    "\"f\"(fragmentC[2]), \"f\"(fragmentC[3])\n"
                    "  );\n"
                    "}\n\n";
-=======
-      decl_stream << "__device__ inline void store_fragment_float(float fragmentC[4], "
-                     "float * buffer, int strides, bool swizzle) {\n"
-                     "  int row_gap = max(1ul, 128 / strides / sizeof(float));\n"
-                     "  int pad_size = 16 / sizeof(float);\n"
-                     "  buffer = buffer + threadIdx.x / 4 * strides + (swizzle ? (threadIdx.x / 4"
-                     " / row_gap * pad_size) : 0) + threadIdx.x % 4 * 2;\n"
-                     "  ((float2 *) buffer)[0] = ((float2 *) fragmentC)[0];\n"
-                     "  ((float2 *) (buffer + 8 * strides + (swizzle ? "
-                     "(8 / row_gap * pad_size) : 0)))[0] = ((float2 *) fragmentC)[1];\n"
-                     "}\n\n";
-      decl_stream << "__device__ inline void mma_accumulator_init_float(float4 * ptr) {\n"
-                     "  *ptr = make_float4(0, 0, 0, 0);\n"
-                     "}\n\n";
-      decl_stream << "__device__ inline void mma_ldmatrix_x1_float(half * shared_mem_ptr, "
-                     "int strides, int & fragment, bool swizzle) {\n"
-                     "  int row_gap = max(1ul, 128 / strides / sizeof(half));\n"
-                     "  int pad_size = 16 / sizeof(half);\n"
-                     "  asm volatile (\n"
-                     "    \"{\\n\"\n"
-                     "    \".reg .u32 smem_ptr; .reg .u64 smem_ptr_long;\\n\"\n"
-                     "    \"cvta.to.shared.u64 smem_ptr_long, %1; "
-                     "cvt.u32.u64 smem_ptr, smem_ptr_long;\\n\"\n"
-                     "    \"ldmatrix.sync.aligned.m8n8.x1.shared.b16 {%0}, [smem_ptr];\\n\"\n"
-                     "    \"}\\n\"\n"
-                     "    : \"=r\"(fragment)\n"
-                     "    : \"l\"(shared_mem_ptr + threadIdx.x % 8 * strides + (swizzle ? "
-                     "(threadIdx.x % 8 / row_gap * pad_size) : 0))\n"
-                     "  );\n"
-                     "}\n\n";
-      decl_stream << "__device__ inline void mma_ldmatrix_x2_float(half * shared_mem_ptr, "
-                     "int strides, int * fragment, bool swizzle) {\n"
-                     "  int row_gap = max(1ul, 128 / strides / sizeof(half));\n"
-                     "  int pad_size = 16 / sizeof(half);\n"
-                     "  asm volatile (\n"
-                     "    \"{\\n\"\n"
-                     "    \".reg .u32 smem_ptr; .reg .u64 smem_ptr_long;\\n\"\n"
-                     "    \"cvta.to.shared.u64 smem_ptr_long, %2; "
-                     "cvt.u32.u64 smem_ptr, smem_ptr_long;\\n\"\n"
-                     "    \"ldmatrix.sync.aligned.m8n8.x2.shared.b16 {%0, %1}, [smem_ptr];\\n\"\n"
-                     "    \"}\\n\"\n"
-                     "    : \"=r\"(fragment[0]), "
-                     "\"=r\"(fragment[1])\n"
-                     "    : \"l\"(shared_mem_ptr + threadIdx.x % 16 * strides + (swizzle ? "
-                     "(threadIdx.x % 16 / row_gap * pad_size) : 0))\n"
-                     "  );\n"
-                     "}\n\n";
-      decl_stream << "__device__ inline void mma_sync_m16n8k8_161632(float * fragmentD, "
-                     "int * fragmentA, int fragmentB, float * fragmentC) {\n"
-                     "  asm volatile(\"mma.sync.aligned.m16n8k8.row.col.f32.f16.f16.f32 "
-                     "{%0, %1, %2, %3}, {%4, %5}, {%6}, {%7, %8, %9, %10};\\n\"\n"
-                     "    : \"=f\"(fragmentD[0]), \"=f\"(fragmentD[1]), "
-                     "\"=f\"(fragmentD[2]), \"=f\"(fragmentD[3])\n"
-                     "    : \"r\"(fragmentA[0]), \"r\"(fragmentA[1]), \"r\"(fragmentB),\n"
-                     "      \"f\"(fragmentC[0]), \"f\"(fragmentC[1]), "
-                     "\"f\"(fragmentC[2]), \"f\"(fragmentC[3])\n"
-                     "  );\n"
-                     "}\n\n";
->>>>>>> cae20aa8
   }
   return CodeGenC::Finish();
 }
@@ -690,8 +640,7 @@
     }
   } else if(op->op.same_as(builtin::tvm_ldmatrix_x1_sync())){
     need_mma_h_ = false;
-    ICHECK_EQ(op->args.size(), 9U);
-<<<<<<< HEAD
+    ICHECK_EQ(op->args.size(), 10U);
     std::string layout = op->args[8].as<StringImmNode>()->value;
 
     if (layout == "col_major") {
@@ -703,7 +652,9 @@
       this->PrintExpr(op->args[0], os);
       os << "[";
       this->PrintExpr(op->args[1], os);
-      os << "])";
+      os << "], ";
+      this->PrintExpr(op->args[9], os);
+      os << ")";
     } else {
       os << "mma_ldmatrix_x1_trans_float(";
       this->PrintExpr(op->args[6], os);
@@ -717,7 +668,7 @@
     }
   } else if(op->op.same_as(builtin::tvm_ldmatrix_x2_sync())){
     need_mma_h_ = false;
-    ICHECK_EQ(op->args.size(), 9U);
+    ICHECK_EQ(op->args.size(), 10U);
     std::string layout = op->args[8].as<StringImmNode>()->value;
 
     if (layout == "row_major") {
@@ -729,7 +680,9 @@
       this->PrintExpr(op->args[0], os);
       os << "[";
       this->PrintExpr(op->args[1], os);
-      os << "])";
+      os << "], ";
+      this->PrintExpr(op->args[9], os);
+      os << ")";
     } else {
       os << "mma_ldmatrix_x2_trans_float(";
       this->PrintExpr(op->args[6], os);
@@ -741,35 +694,6 @@
       this->PrintExpr(op->args[1], os);
       os << "])";
     }
-=======
-    //todo:implement trans
-    os << "mma_ldmatrix_x1_float(";
-    this->PrintExpr(op->args[6], os);
-    os << ", ";
-    this->PrintExpr(op->args[7], os);
-    os << ", ";
-    this->PrintExpr(op->args[0], os);
-    os << "[";
-    this->PrintExpr(op->args[1], os);
-    os << "],";
-    this->PrintExpr(op->args[8], os);
-    os << ")";
-  } else if(op->op.same_as(builtin::tvm_ldmatrix_x2_sync())){
-    need_mma_h_ = false;
-    ICHECK_EQ(op->args.size(), 9U);
-    //todo:implement trans
-    os << "mma_ldmatrix_x2_float(";
-    this->PrintExpr(op->args[6], os);
-    os << ", ";
-    this->PrintExpr(op->args[7], os);
-    os << ", ";
-    this->PrintExpr(op->args[0], os);
-    os << "[";
-    this->PrintExpr(op->args[1], os);
-    os << "],";
-    this->PrintExpr(op->args[8], os);
-    os << ")";
->>>>>>> cae20aa8
   } else if (op->op.same_as(builtin::tvm_ptx_mma_sync())){
     need_mma_h_ = false;
     ICHECK_EQ(op->args.size(), 8U);
@@ -815,7 +739,7 @@
       this->PrintExpr(op->args[6], os);
       os << ", ";
       this->PrintExpr(op->args[7], os);
-      os << ",";
+      os << ", ";
       this->PrintExpr(op->args[8], os);
       os << ")";
   } else {
