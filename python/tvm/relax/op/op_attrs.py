--- conflicted
+++ resolved
@@ -34,12 +34,11 @@
     """Attributes used in strided_slice operator"""
 
 
-<<<<<<< HEAD
 @tvm._ffi.register_object("relax.attrs.Resize2DAttrs")
 class Resize2DAttrs(Attrs):
     """Attributes used in image resize2d operator"""
-=======
+
+
 @tvm._ffi.register_object("relax.attrs.UniqueAttrs")
 class UniqueAttrs(Attrs):
-    """Attributes used for the unique operator"""
->>>>>>> 84a9d010
+    """Attributes used for the unique operator"""