--- conflicted
+++ resolved
@@ -44,11 +44,11 @@
     """Attributes used in strided_slice operator"""
 
 
-<<<<<<< HEAD
 @tvm._ffi.register_object("relax.attrs.MatmulAttrs")
 class MatmulAttrs(Attrs):
     """Attributes for matmul operator"""
-=======
+
+
 @tvm._ffi.register_object("relax.attrs.Conv2DAttrs")
 class Conv2DAttrs(Attrs):
     """Attributes for nn.conv2d"""
@@ -87,7 +87,6 @@
 @tvm._ffi.register_object("relax.attrs.StatisticalAttrs")
 class StatisticalAttrs(Attrs):
     """Attributes used in statistical operator"""
->>>>>>> f9d78e74
 
 
 @tvm._ffi.register_object("relax.attrs.Resize2DAttrs")
