--- conflicted
+++ resolved
@@ -99,12 +99,9 @@
     tril,
     triu,
     unique,
-<<<<<<< HEAD
     zeros,
     zeros_like,
-=======
     nn,
->>>>>>> 0e39caf8
 )
 from tvm.relax.struct_info import StructInfo
 from tvm.relax.utils import args_converter
@@ -548,10 +545,7 @@
     "tuple",
     "variance",
     "unique",
-<<<<<<< HEAD
     "zeros",
     "zeros_like",
-=======
     "nn",    
->>>>>>> 0e39caf8
 ]