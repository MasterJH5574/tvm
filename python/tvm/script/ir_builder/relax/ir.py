# Licensed to the Apache Software Foundation (ASF) under one
# or more contributor license agreements.  See the NOTICE file
# distributed with this work for additional information
# regarding copyright ownership.  The ASF licenses this file
# to you under the Apache License, Version 2.0 (the
# "License"); you may not use this file except in compliance
# with the License.  You may obtain a copy of the License at
#
#   http://www.apache.org/licenses/LICENSE-2.0
#
# Unless required by applicable law or agreed to in writing,
# software distributed under the License is distributed on an
# "AS IS" BASIS, WITHOUT WARRANTIES OR CONDITIONS OF ANY
# KIND, either express or implied.  See the License for the
# specific language governing permissions and limitations
# under the License.
# pylint: disable=redefined-builtin, wrong-import-order, no-member, invalid-name
"""IRBuilder for Relax dialect"""

import builtins
import functools
import inspect
from typing import Any, Dict, List, Optional, Tuple, Union

import tvm
from tvm import DataType, relax
from tvm.ir import PrimExpr
from tvm.relax import Call, Expr, ExternFunc, TupleGetItem, Var, const

############################### Operators ###############################
from tvm.relax.op import (
    abs,
    acos,
    acosh,
    asin,
    asinh,
    atan,
    atanh,
    add,
    assert_op,
    astype,
    builtin,
    call_builtin_with_ctx,
    call_tir,
    ceil,
    clip,
    cos,
    cosh,
    divide,
    equal,
    ewise_fma,
    exp,
    floor,
    floor_divide,
    full,
    full_like,
    greater,
    greater_equal,
    image,
    invoke_closure,
    isfinite,
    isinf,
    isnan,
    less,
    less_equal,
    linear,
    log,
    make_closure,
<<<<<<< HEAD
    matmul,
=======
    max,
    mean,
>>>>>>> f9d78e74
    memory,
    min,
    multiply,
    negative,
    not_equal,
    null_value,
    ones,
    ones_like,
    print,
    prod,
    reshape,
    round,
    shape_of,
    std,
    strided_slice,
    sum,
    take,
    variance,
    sigmoid,
    sign,
    sin,
    sinh,
    square,
    sqrt,
    strided_slice,
    subtract,
    take,
    tan,
    tanh,
    tril,
    triu,
    unique,
    zeros,
    zeros_like,
    nn,
)
from tvm.relax.struct_info import StructInfo
from tvm.relax.utils import args_converter
from tvm.runtime import Object as tvm_Object
from tvm.runtime import ObjectGeneric

from . import _ffi_api, frame

##################### Python Native Function Alias ######################

py_print = builtins.print
py_tuple = tuple
py_str = str


############################### Function ################################


def function() -> frame.FunctionFrame:
    """Start a function frame.
    Returns
    -------
    frame: FunctionFrame
        The constructed function frame.
    """
    return _ffi_api.Function()  # type: ignore[attr-defined] # pylint: disable=no-member


def arg(name: py_str, struct_info: StructInfo) -> Var:
    """Add a parameter to the last function frame.
    Parameters
    ----------
    name: str
        The name of the parameter.
    struct_info: StructInfo
        The Struct Info of the parameter

    Returns
    -------
    var: Var
        The created function parameter var.
    """

    return _ffi_api.Arg(name, struct_info)  # type: ignore[attr-defined] # pylint: disable=no-member


def func_name(name: py_str) -> None:
    """Specify the name of the last function frame.
    Parameters
    ----------
    name: str
        The function name.
    """
    return _ffi_api.FuncName(name)  # type: ignore[attr-defined] # pylint: disable=no-member


def func_attr(attrs: Dict[py_str, tvm_Object]) -> None:
    """Specify the attrs of the last function frame.
    Parameters
    ----------
    attrs: Dict[str, Object]
        The function attrs.
    """
    return _ffi_api.FuncAttrs(attrs)  # type: ignore[attr-defined] # pylint: disable=no-member


def func_ret_struct_info(ret_sinfo: StructInfo) -> None:
    """Specify the return struct info of the last function frame.
    Parameters
    ----------
    ret_type: StructInfo
        The function return struct info.
    """
    return _ffi_api.FuncRetStructInfo(ret_sinfo)  # type: ignore[attr-defined] # pylint: disable=no-member


def func_ret_value(value: Expr) -> None:
    """Specify the return value of the last function frame.
    Parameters
    ----------
    value: Expr
        The function return value.
    """
    return _ffi_api.FuncRetValue(value)  # type: ignore[attr-defined] # pylint: disable=no-member


############################# BindingBlock ##############################


def dataflow() -> frame.BlockFrame:
    """Start a dataflow binding block frame.
    Returns
    -------
    frame: frame.BlockFrame
        The created ir_builder Block frame.
    """
    return _ffi_api.Dataflow()  # type: ignore[attr-defined] # pylint: disable=no-member


def output(*vars: Tuple[Var]) -> None:
    """Expose the dataflow block output variables as global ones.
    Parameters
    ----------
    vars: Tuple[Var]
        The output variables of a dataflow block.
    """
    return _ffi_api.DataflowBlockOutput(vars)  # type: ignore[attr-defined] # pylint: disable=no-member


################################## Ops #################################


@args_converter.auto
def call_packed(
    func: py_str,
    *args: Expr,
    sinfo_args: Union[StructInfo, List[StructInfo]],
    **kwargs: Any,
) -> Call:
    """Create a relax Call, which calls a packed function.
    Parameters
    ----------
    func: str
        The name of extern function.
    *args : Expr
        The arguments.
    sinfo_args: Union[StructInfo, List[StructInfo]]
        The list of structure info arguments.
    kwargs: Expr
        The keyword arguments.

    Returns
    -------
    call: Call
        The created Relax Call
    """
    op = ExternFunc(func)
    if sinfo_args is None:
        raise ValueError("R.call_packed is required to have type_args")
    if isinstance(sinfo_args, py_tuple):  # type: ignore
        sinfo_args = list(sinfo_args)
    elif not isinstance(sinfo_args, list):
        sinfo_args = [sinfo_args]
    for i, sinfo_arg in enumerate(sinfo_args):
        if callable(sinfo_arg):
            sinfo_arg = sinfo_arg()
        # Convert possible StructInfoProxy to StructInfo
        if isinstance(sinfo_arg, ObjectGeneric):
            sinfo_arg = sinfo_arg.asobject()
        sinfo_args[i] = sinfo_arg

    is_default = False
    if "attrs_type_key" in kwargs:
        attrs_type_key = kwargs["attrs_type_key"]
        kwargs.pop("attrs_type_key")
    else:
        attrs_type_key = "DictAttrs"
        is_default = True
    attrs = None
    if kwargs or not is_default:
        attrs = tvm.ir.attrs.make_node(attrs_type_key, **kwargs)

    return Call(op, args, attrs=attrs, sinfo_args=sinfo_args)


def _sinfo_arg_wrapper(func):
    """A wrapper to convert StructInfoProxies to StructInfo for builtin operators with sinfo_args"""

    def _convert_tensor_type(args):
        if isinstance(args, (list, py_tuple)):  # type: ignore
            new_args = [_convert_tensor_type(x) for x in args]
            return type(args)(new_args)
        if isinstance(args, dict):
            return {_convert_tensor_type(k): _convert_tensor_type(v) for k, v in args.items()}
        if inspect.isfunction(args):
            args = args()
        if isinstance(args, ObjectGeneric):
            args = args.asobject()
        return args

    @functools.wraps(func)
    def wrapped(*args, **kwargs):
        return func(*_convert_tensor_type(args), **_convert_tensor_type(kwargs))

    return wrapped  # type: ignore


invoke_closure = _sinfo_arg_wrapper(invoke_closure)  # pylint: disable=invalid-name

call_builtin_with_ctx = _sinfo_arg_wrapper(call_builtin_with_ctx)  # pylint: disable=invalid-name

############################### Bindings ###############################


def emit(value: Expr, annotate_struct_info: Optional[StructInfo] = None) -> Var:
    """Emit a binding to the last binding block frame.
    Parameters
    ----------
    value: Expr
        The right side value of the bindings to be emitted.

    annotate_struct_info: Optional[StructInfo]
        The optional struct info annotation for the emitted value.

    Returns
    -------
    var: Var
        The left side var of the emitted binding.
    """
    return _ffi_api.Emit(value, annotate_struct_info)  # type: ignore[attr-defined] # pylint: disable=no-member


def emit_match_cast(value: Expr, struct_info: StructInfo) -> Var:
    """Emit a match_cast binding to the last binding block frame.
    Parameters
    ----------
    value: Expr
        The value of the MatchCast to be emitted.
    struct_info: StructInfo
        The struct_info of the MatchCast to be emitted.

    Returns
    -------
    var: Var
        The left side var of the emitted binding.
    """
    return _ffi_api.EmitMatchCast(value, struct_info)  # type: ignore


############################# If Then Else #############################


def If(condition: Expr) -> frame.IfFrame:  # pylint: disable=invalid-name
    """Create an if frame.
    Parameters
    ----------
    condition : Expr
        The condition of if statement, executes the true branch if the condition is true,
        otherwise jump into the false branch.
    Returns
    -------
    res : frame.IfFrame
        The result IfFrame.
    """
    return _ffi_api.If(condition)  # type: ignore[attr-defined] # pylint: disable=no-member


def Then() -> frame.ThenFrame:  # pylint: disable=invalid-name
    """Create a then frame.
    Returns
    -------
    res : frame.ThenFrame
        The result ThenFrame.
    """
    return _ffi_api.Then()  # type: ignore[attr-defined] # pylint: disable=no-member


def Else() -> frame.ElseFrame:  # pylint: disable=invalid-name
    """Create an else frame.
    Returns
    -------
    res : frame.ElseFrame
        The result ElseFrame.
    """
    return _ffi_api.Else()  # type: ignore[attr-defined] # pylint: disable=no-member


############################### R.tuple ################################


def tuple(*fields: Expr) -> Expr:
    """Create a tuple expression.
    Parameters
    ----------
    *fields : Expr
        The fields of the tuple.
    Returns
    -------
    res : Expr
        The result tuple.
    """
    if len(fields) == 0:
        fields = py_tuple()

    return relax.Tuple(fields)  # type: ignore[attr-defined] # pylint: disable=no-member


############################### R.shape ################################


def shape(value: List[PrimExpr]) -> Expr:
    """Create a ShapeExpr.
    Parameters
    ----------
    value : List[PrimExpr]
        The fields of the tuple.
    Returns
    -------
    res : Expr
        The result tuple.
    """
    return relax.ShapeExpr(value)  # pylint: disable=no-member # type: ignore


############################### PrimValue ##############################


def prim_value(value: PrimExpr) -> Expr:
    """Create a prim value expression.
    Parameters
    ----------
    value : PrimExpr
        The value of the prim value.
    Returns
    -------
    res : Expr
        The result prim value.
    """
    return relax.PrimValue(value)  # type: ignore[attr-defined] # pylint: disable=no-member


def str(value: py_str) -> Expr:
    """Create a string imm expression.
    Parameters
    ----------
    value : str
        The value of the str.
    Returns
    -------
    res : Expr
        The result str.
    """
    return relax.StringImm(value)  # type: ignore[attr-defined] # pylint: disable=no-member


def dtype(value: Union[py_str, DataType]) -> Expr:
    """Create a dtype imm expression.
    Parameters
    ----------
    value : dtype
        The value of the dtype.
    Returns
    -------
    res : Expr
        The result dtype.
    """
    return relax.DataTypeImm(value)  # type: ignore[attr-defined] # pylint: disable=no-member


############################### Importer ###############################

__all__ = [
    "Else",
    "If",
    "Then",
    "TupleGetItem",
    "abs",
    "acos",
    "acosh",
    "asin",
    "asinh",
    "atan",
    "atanh",
    "add",
    "arg",
    "assert_op",
    "astype",
    "builtin",
    "call_packed",
    "call_tir",
    "call_builtin_with_ctx",
    "ceil",
    "clip",
    "cos",
    "cosh",
    "const",
    "dataflow",
    "divide",
    "dtype",
    "emit",
    "emit_match_cast",
    "equal",
    "ewise_fma",
    "exp",
    "floor",
    "floor_divide",
    "full",
    "full_like",
    "func_attr",
    "func_name",
    "func_ret_struct_info",
    "func_ret_value",
    "function",
    "greater",
    "greater_equal",
    "image",
    "invoke_closure",
    "isfinite",
    "isinf",
    "isnan",
    "less",
    "less_equal",
    "linear",
    "log",
    "make_closure",
<<<<<<< HEAD
    "matmul",
=======
    "max",
    "mean",
>>>>>>> f9d78e74
    "memory",
    "min",
    "multiply",
    "negative",
    "not_equal",
    "null_value",
    "ones",
    "ones_like",
    "output",
    "prim_value",
    "print",
    "prod",
    "reshape",
    "round",
    "shape",
    "shape_of",
    "std",
    "str",
    "strided_slice",
    "sum",
    "sigmoid",
    "sign",
    "sin",
    "sinh",
    "square",
    "sqrt",
    "str",
    "strided_slice",
    "subtract",
    "take",
    "tan",
    "tanh",
    "tril",
    "triu",
    "tuple",
    "variance",
    "unique",
    "zeros",
    "zeros_like",
    "nn",    
]<|MERGE_RESOLUTION|>--- conflicted
+++ resolved
@@ -66,12 +66,9 @@
     linear,
     log,
     make_closure,
-<<<<<<< HEAD
     matmul,
-=======
     max,
     mean,
->>>>>>> f9d78e74
     memory,
     min,
     multiply,
@@ -512,12 +509,9 @@
     "linear",
     "log",
     "make_closure",
-<<<<<<< HEAD
     "matmul",
-=======
     "max",
     "mean",
->>>>>>> f9d78e74
     "memory",
     "min",
     "multiply",
